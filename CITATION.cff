--- conflicted
+++ resolved
@@ -24,11 +24,7 @@
   - forecasting
   - machine learning
   - python
-<<<<<<< HEAD
-license: BSD-3-Clause
 doi: 10.5281/zenodo.8382788
-=======
 license: bsd-3-clause
->>>>>>> 4d376f0b
 version: 0.10.1
 date-released: '2023-09-26'
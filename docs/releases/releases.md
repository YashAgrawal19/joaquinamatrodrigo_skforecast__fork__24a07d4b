--- conflicted
+++ resolved
@@ -27,9 +27,8 @@
 
 + Remove `levels_weights` argument in `grid_search_forecaster_multiseries` and `random_search_forecaster_multiseries`, deprecated since version 0.6.0. Use `series_weights` and `weights_func` when creating the forecaster instead.
 
-<<<<<<< HEAD
-+  Attributes `create_predictors` and `source_code_create_predictors` renamed to `fun_predictors` and `source_code_fun_predictors` in `ForecasterAutoregCustom`. Old names will be removed in version 0.8.0. 
-=======
++ Attributes `create_predictors` and `source_code_create_predictors` renamed to `fun_predictors` and `source_code_fun_predictors` in `ForecasterAutoregCustom`. Old names will be removed in version 0.8.0. 
+
 + Remove engine `'skopt'` in `bayesian_search_forecaster` in favor of engine `'optuna'`. To continue using it, use skforecast 0.6.0.
 
 + `in_sample_residuals` and `out_sample_residuals` are stored as numpy ndarrays instead of pandas series.
@@ -37,7 +36,6 @@
 + In `ForecasterAutoregMultiSeries`, `set_out_sample_residuals()` is now expecting a `dict` for the `residuals` argument instead of a pandas DataFrame.
 
 + Remove the `scikit-optimize` dependency.
->>>>>>> d7ff50d0
 
 **Fixed**
 

--- conflicted
+++ resolved
@@ -2,15 +2,6 @@
 
 All notable changes to this project will be documented in this file.
 
-<<<<<<< HEAD
-## [0.7.0] - [Dev]
-
-**Added**
-
-**Changed**
-
-+ Remove argument `levels_weights` in `grid_search_forecaster_multiseries` and `random_search_forecaster_multiseries`. Use `series_weights` and `weights_func` when creating the forecaster instead, (deprecated since 0.6.0).
-=======
 
 ## [0.7.0] - [dev]
 
@@ -23,7 +14,6 @@
   
 **Changed**
 
->>>>>>> 0dfd2e43
 
 **Fixed**
 

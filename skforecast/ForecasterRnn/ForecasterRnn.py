--- conflicted
+++ resolved
@@ -333,15 +333,11 @@
 
         return info
 
-<<<<<<< HEAD
-    def _create_lags(self, y: np.ndarray):
-=======
 
     def _create_lags(
         self,
         y: np.ndarray
     ) -> Tuple[np.ndarray, np.ndarray]:
->>>>>>> f0175dff
         """
         Transforms a 1d array into a 3d array (X) and a 3d array (y). Each row
         in X is associated with a value of y and it represents the lags that
@@ -392,12 +388,8 @@
         X_data = X_data[:, self.lags - 1]
 
         # Get steps index
-<<<<<<< HEAD
-        y_data = y_data[:, self.steps - 1]
-=======
         y_data = y_data[:, self.steps-1]
 
->>>>>>> f0175dff
         return X_data, y_data
 
     def create_train_X_y(

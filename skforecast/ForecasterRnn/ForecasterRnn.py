################################################################################
#                                ForecasterRnn                                 #
#                                                                              #
# This work by skforecast team is licensed under the BSD 3-Clause License      #
################################################################################
# coding=utf-8

from typing import Union, Dict, List, Tuple, Any, Optional, Callable
import warnings
import logging
import sys
import numpy as np
import pandas as pd
import sklearn
import sklearn.pipeline
from sklearn.base import clone
from copy import deepcopy

import skforecast
from ..ForecasterBase import ForecasterBase
from ..exceptions import IgnoredArgumentWarning
from ..utils import initialize_weights
from ..utils import check_select_fit_kwargs
from ..utils import check_y
from ..utils import check_predict_input
from ..utils import check_interval
from ..utils import preprocess_y
from ..utils import preprocess_last_window
from ..utils import expand_index
from ..utils import transform_series
from ..utils import transform_dataframe

from sklearn.preprocessing import MinMaxScaler
import matplotlib.pyplot as plt

logging.basicConfig(
    format="%(name)-10s %(levelname)-5s %(message)s",
    level=logging.INFO,
)


# TODO. Probar Interval
# TODO. Grid search
class ForecasterRnn(ForecasterBase):
    """
    This class turns any regressor compatible with the TensorFlow API into a
    TensorFlow RNN multi-serie multi-step forecaster. A unique model is created
    to forecast all time steps and series. See documentation for more details.

    Parameters
    ----------
    regressor : regressor or pipeline compatible with the TensorFlow API
        An instance of a regressor or pipeline compatible with the TensorFlow API.
    levels : str, list, default `None`
        Name of one or more time series to be predicted. This determine the series
        the forecaster will be handling. If `None`, all series used during training
        will be available for prediction.
    transformer_series : object, dict, default `sklearn.preprocessing.MinMaxScaler`
        An instance of a transformer (preprocessor) compatible with the scikit-learn
        preprocessing API with methods: fit, transform, fit_transform and
        inverse_transform. Transformation is applied to each `series` before training
        the forecaster. ColumnTransformers are not allowed since they do not have
        inverse_transform method.
        
            - If single transformer: it is cloned and applied to all series.
            - If `dict` of transformers: a different transformer can be used for each
            series.
    fit_kwargs : dict, default `None`
        Additional arguments to be passed to the `fit` method of the regressor.
    forecaster_id : str, int, default `None`
        Name used as an identifier of the forecaster.
    steps : Ignored
        Not used, present here for API consistency by convention.
    lags  : Ignored
        Not used, present here for API consistency by convention. 
    transformer_exog : Ignored
        Not used, present here for API consistency by convention. 
    weight_func : Ignored
        Not used, present here for API consistency by convention. 
    n_jobs : Ignored
        Not used, present here for API consistency by convention.

    Attributes
    ----------
    regressor : regressor or pipeline compatible with the TensorFlow API
        An instance of a regressor or pipeline compatible with the TensorFlow API.
        An instance of this regressor is trained for each step. All of them
        are stored in `self.regressors_`.
    levels : str, list
        Name of one or more time series to be predicted. This determine the series
        the forecaster will be handling. If `None`, all series used during training
        will be available for prediction.
    steps : int
        Number of future steps the forecaster will predict when using method
        `predict()`. Since a different model is created for each step, this value
        should be defined before training.
    lags : numpy ndarray
        Lags used as predictors.
    transformer_series : object, dict
        An instance of a transformer (preprocessor) compatible with the scikit-learn
        preprocessing API with methods: fit, transform, fit_transform and
        inverse_transform. Transformation is applied to each `series` before training
        the forecaster. ColumnTransformers are not allowed since they do not have
        inverse_transform method.

            - If single transformer: it is cloned and applied to all series.
            - If `dict` of transformers: a different transformer can be used for each
            series.
    transformer_series_ : dict
        Dictionary with the transformer for each series. It is created cloning the
        objects in `transformer_series` and is used internally to avoid overwriting.
    transformer_exog : Ignored
        Not used, present here for API consistency by convention.
    max_lag : int
        Maximum value of lag included in `lags`.
    window_size : int
        Size of the window needed to create the predictors.
    last_window : pandas Series
        Last window seen by the forecaster during training. It stores the values
        needed to predict the next `step` immediately after the training data.
    index_type : type
        Type of index of the input used in training.
    index_freq : str
        Frequency of Index of the input used in training.
    training_range: pandas Index
        First and last values of index of the data used during training.
    included_exog : bool
        If the forecaster has been trained using exogenous variable/s.
    exog_type : type
        Type of exogenous variable/s used in training.
    exog_dtypes : dict
        Type of each exogenous variable/s used in training. If `transformer_exog`
        is used, the dtypes are calculated after the transformation.
    exog_col_names : list
        Names of columns of `exog` if `exog` used in training was a pandas
        DataFrame.
    series_col_names : list
        Names of the series used during training.
    X_train_dim_names : dict
        Labels for the multi-dimensional arrays created internally for training.
    y_train_dim_names : dict
        Labels for the multi-dimensional arrays created internally for training.
    fit_kwargs : dict
        Additional arguments to be passed to the `fit` method of the regressor.
    in_sample_residuals : dict
        Residuals of the models when predicting training data. Only stored up to
        1000 values per model in the form `{step: residuals}`. If `transformer_series`
        is not `None`, residuals are stored in the transformed scale.
    out_sample_residuals : dict
        Residuals of the models when predicting non training data. Only stored
        up to 1000 values per model in the form `{step: residuals}`. If `transformer_series`
        is not `None`, residuals are assumed to be in the transformed scale. Use
        `set_out_sample_residuals()` method to set values.
    fitted : bool
        Tag to identify if the regressor has been fitted (trained).
    creation_date : str
        Date of creation.
    fit_date : str
        Date of last fit.
    skforcast_version : str
        Version of skforecast library used to create the forecaster.
    python_version : str
        Version of python used to create the forecaster.
    forecaster_id : str, int
        Name used as an identifier of the forecaster.
    history : dict
        Dictionary with the history of the training of each step. It is created
        internally to avoid overwriting.

    Notes
    -----


    """

    def __init__(
        self,
        regressor: object,
        levels: Union[str, list],
        transformer_series: Optional[Union[object, dict]]=MinMaxScaler(),
        weight_func: Optional[Callable]=None,
        fit_kwargs: Optional[dict]=None,
        forecaster_id: Optional[Union[str, int]]=None,
        n_jobs: Any=None,
        step: Any=None,
        lags: Any=None,
        transformer_exog: Any=None,
    ) -> None:
        self.levels                  = levels
        self.transformer_series      = transformer_series
        self.transformer_series_     = None
        self.transformer_exog        = None
        self.weight_func             = weight_func
        self.source_code_weight_func = None
        self.max_lag                 = None
        self.window_size             = None
        self.last_window             = None
        self.index_type              = None
        self.index_freq              = None
        self.training_range          = None
        self.included_exog           = False
        self.exog_type               = None
        self.exog_dtypes             = None
        self.exog_col_names          = None
        self.series_col_names        = None
        self.X_train_dim_names       = None
        self.y_train_dim_names       = None
        self.fitted                  = False
        self.creation_date           = pd.Timestamp.today().strftime("%Y-%m-%d %H:%M:%S")
        self.fit_date                = None
        self.skforecast_version      = skforecast.__version__
        self.python_version          = sys.version.split(" ")[0]
        self.forecaster_id           = forecaster_id
        self.history                 = None

        # Infer parameters from the model
        self.regressor   = regressor
        layer_init       = self.regressor.layers[0]
        self.lags        = np.arange(layer_init.input_shape[0][1]) + 1
        self.max_lag     = np.max(self.lags)
        self.window_size = self.max_lag
        self.series      = layer_init.input_shape[0][2]
        layer_end        = self.regressor.layers[-1]
        self.steps       = layer_end.output_shape[1]
        self.outputs     = layer_end.output_shape[-1]

        if not isinstance(levels, (list, str, type(None))):
            raise TypeError(
                f"`levels` argument must be a string, list or. Got {type(levels)}."
            )

        if isinstance(levels, str):
            self.levels = [levels]

        self.series_val = None
        if "series_val" in fit_kwargs:
            self.series_val = fit_kwargs["series_val"]
            fit_kwargs.pop("series_val")

        self.fit_kwargs = check_select_fit_kwargs(
                              regressor  = self.regressor,
                              fit_kwargs = fit_kwargs
                          )


    def __repr__(self) -> str:
        """
        Information displayed when a ForecasterRnn object is printed.
        """

        if isinstance(self.regressor, sklearn.pipeline.Pipeline):
            name_pipe_steps = tuple(
                name + "__" for name in self.regressor.named_steps.keys()
            )
            params = {
                key: value
                for key, value in self.regressor.get_params().items()
                if key.startswith(name_pipe_steps)
            }
        else:
            params = self.regressor.get_params()

        info = (
            f"{'=' * len(type(self).__name__)} \n"
            f"{type(self).__name__} \n"
            f"{'=' * len(type(self).__name__)} \n"
            f"Regressor: {self.regressor} \n"
            f"Lags: {self.lags} \n"
            f"Transformer for series: {self.transformer_series} \n"
            f"Window size: {self.window_size} \n"
            f"Target series, levels: {self.levels} \n"
            f"Multivariate series (names): {self.series_col_names} \n"
            f"Maximum steps predicted: {self.steps} \n"
            f"Training range: {self.training_range.to_list() if self.fitted else None} \n"
            f"Training index type: {str(self.index_type).split('.')[-1][:-2] if self.fitted else None} \n"
            f"Training index frequency: {self.index_freq if self.fitted else None} \n"
            f"Regressor parameters: {params} \n"
            f"fit_kwargs: {self.fit_kwargs} \n"
            f"Creation date: {self.creation_date} \n"
            f"Last fit date: {self.fit_date} \n"
            f"Skforecast version: {self.skforecast_version} \n"
            f"Python version: {self.python_version} \n"
            f"Forecaster id: {self.forecaster_id} \n"
        )

        return info


    def _create_lags(
        self,
        y: np.ndarray,
        lags: np.ndarray,
    ) -> Tuple[np.ndarray, np.ndarray]:
        """
        Transforms a 1d array into a 3d array (X) and a 3d array (y). Each row
        in X is associated with a value of y and it represents the lags that
        precede it.

        Notice that, the returned matrix X_data, contains the lag 1 in the first
        column, the lag 2 in the second column and so on.

        Parameters
        ----------
        y : numpy ndarray
            1d numpy ndarray Training time series.
        lags : numpy ndarray
            lags to create.

        Returns
        -------
        X_data : numpy ndarray
            3d numpy ndarray with the lagged values (predictors).
            Shape: (samples - max(self.lags), len(self.lags))
        y_data : numpy ndarray
            3d numpy ndarray with the values of the time series related to each
            row of `X_data` for each step.
            Shape: (len(self.steps), samples - max(self.lags))

        """

        n_splits = len(y) - self.max_lag - (self.steps - 1)  # rows of y_data
        if n_splits <= 0:
            raise ValueError(
                (f"The maximum lag ({self.max_lag}) must be less than the length "
                 f"of the series minus the number of steps ({len(y)-(self.steps-1)}).")
            )

        X_data = np.full(shape=(n_splits, len(lags)), fill_value=np.nan, dtype=float)
        for i, lag in enumerate(lags):
            X_data[:, i] = y[self.max_lag - lag : -(lag + self.steps - 1)]

        y_data = np.full(shape=(n_splits, self.steps), fill_value=np.nan, dtype=float)
        for step in range(self.steps):
            y_data[:, step] = y[self.max_lag + step : self.max_lag + step + n_splits]

        return X_data, y_data


    def create_train_X_y(
        self, 
        series: pd.DataFrame,
        exog: Any=None
    ) -> Tuple[np.ndarray, np.ndarray, dict]:
        """
        Create training matrices. The resulting multi-dimensional matrices contain
        the target variable and predictors needed to train the model.

        Parameters
        ----------
        series : pandas DataFrame
            Training time series.
        exog : Ignored
            Not used, present here for API consistency by convention. This type of
            forecaster does not allow exogenous variables.
        
        Returns
        -------
        X_train : np.ndarray
            Training values (predictors) for each step. The resulting array has
            3 dimensions: (time_points, n_lags, n_series)
        y_train : np.ndarray
            Values (target) of the time series related to each row of `X_train`.
            The resulting array has 3 dimensions: (time_points, n_steps, n_levels)
        dimension_names : dict
            Labels for the multi-dimensional arrays created internally for training.

        """

        if not isinstance(series, pd.DataFrame):
            raise TypeError(f"`series` must be a pandas DataFrame. Got {type(series)}.")

        series_col_names = list(series.columns)

        if not set(self.levels).issubset(set(series.columns)):
            raise ValueError(
                (f"`levels` defined when initializing the forecaster must be included "
                 f"in `series` used for trainng. {set(self.levels) - set(series.columns)} "
                 f"not found.")
            )

        if len(series) < self.max_lag + self.steps:
            raise ValueError(
                (f"Minimum length of `series` for training this forecaster is "
                 f"{self.max_lag + self.steps}. Got {len(series)}. Reduce the "
                 f"number of predicted steps, {self.steps}, or the maximum "
                 f"lag, {self.max_lag}, if no more data is available.")
            )

        if self.transformer_series is None:
            self.transformer_series_ = {serie: None for serie in series_col_names}
        elif not isinstance(self.transformer_series, dict):
            self.transformer_series_ = {
                serie: clone(self.transformer_series) for serie in series_col_names
            }
        else:
            self.transformer_series_ = {serie: None for serie in series_col_names}
            # Only elements already present in transformer_series_ are updated
            self.transformer_series_.update(
                (k, v)
                for k, v in deepcopy(self.transformer_series).items()
                if k in self.transformer_series_
            )
            series_not_in_transformer_series = set(series.columns) - set(
                self.transformer_series.keys()
            )
            if series_not_in_transformer_series:
                warnings.warn(
                    (f"{series_not_in_transformer_series} not present in `transformer_series`."
                     f" No transformation is applied to these series."),
                    IgnoredArgumentWarning,
                )

        # Step 1: Create lags for all columns
        X_train = []
        y_train = []

        for i, serie in enumerate(series.columns):
            x = series[serie]
            check_y(y=x)
            x = transform_series(
                    series            = x,
                    transformer       = self.transformer_series_[serie],
                    fit               = True,
                    inverse_transform = False,
                )
            X, _ = self._create_lags(x, self.lags)
            X_train.append(X)

        for i, serie in enumerate(self.levels):
            y = series[serie]
            check_y(y=y)
            y = transform_series(
                    series            = y,
                    transformer       = self.transformer_series_[serie],
                    fit               = True,
                    inverse_transform = False,
                )

            _, y = self._create_lags(y, self.lags)
            y_train.append(y)

        X_train = np.stack(X_train, axis=2)
        y_train = np.stack(y_train, axis=2)

        train_index = series.index.to_list()[self.max_lag:(len(series.index.to_list()) - self.steps+1)]
        dimension_names = {
            "X_train": {
                0: train_index, 
                1: ["lag_" + str(l) for l in self.lags], 
                2: series.columns.to_list()
            }, 
            "y_train": {
                0: train_index, 
                1: ["step_" + str(l) for l in np.array(range(self.steps))+1], 
                2: self.levels
            }
        }

        return X_train, y_train, dimension_names


    def fit(
        self, 
        series: pd.DataFrame, 
        store_in_sample_residuals: bool=True,
        exog: Any=None
    ) -> None:
        """
        Training Forecaster.

        Additional arguments to be passed to the `fit` method of the regressor
        can be added with the `fit_kwargs` argument when initializing the forecaster.

        Parameters
        ----------
        series : pandas DataFrame
            Training time series.
        store_in_sample_residuals : bool, default `True`
            If `True`, in-sample residuals will be stored in the forecaster object
            after fitting.
        exog : Ignored
            Not used, present here for API consistency by convention. 

        Returns
        -------
        None

        """

        # Reset values in case the forecaster has already been fitted.
        self.index_type          = None
        self.index_freq          = None
        self.last_window         = None
        self.included_exog       = None
        self.exog_type           = None
        self.exog_dtypes         = None
        self.exog_col_names      = None
        self.series_col_names    = None
        self.X_train_dim_names   = None
        self.y_train_dim_names   = None
        self.in_sample_residuals = None
        self.fitted              = False
        self.training_range      = None
        
        self.series_col_names = list(series.columns)

        X_train, y_train, X_train_dim_names = self.create_train_X_y(series=series)
        self.X_train_dim_names = X_train_dim_names["X_train"]
        self.y_train_dim_names = X_train_dim_names["y_train"]

        if self.series_val is not None:
            X_val, y_val, _ = self.create_train_X_y(series=self.series_val)
            history = self.regressor.fit(
                          x               = X_train, 
                          y               = y_train, 
                          validation_data = (X_val, y_val), 
                          **self.fit_kwargs
                      )
        else:
            history = self.regressor.fit(
                          x               = X_train, 
                          y               = y_train, 
                          **self.fit_kwargs
                      )

        self.history = history.history
        self.fitted = True
        self.fit_date = pd.Timestamp.today().strftime("%Y-%m-%d %H:%M:%S")
        _, y_index = preprocess_y(y=series[self.levels], return_values=False)
        self.training_range = y_index[[0, -1]]
        self.index_type = type(y_index)
        if isinstance(y_index, pd.DatetimeIndex):
            self.index_freq = y_index.freqstr
        else:
            self.index_freq = y_index.step

        self.last_window = series.iloc[-self.max_lag :].copy()


    def predict(
        self,
        steps: Optional[Union[int, list]] = None,
        levels: Optional[Union[str, list]]=None,
        last_window: Optional[pd.DataFrame] = None,
        exog: Any=None,
    ) -> pd.DataFrame:
        """
        Predict n steps ahead

        Parameters
        ----------
        steps : int, list, None, default `None`
            Predict n steps. The value of `steps` must be less than or equal to the
            value of steps defined when initializing the forecaster. Starts at 1.

                - If `int`: Only steps within the range of 1 to int are predicted.
                - If `list`: List of ints. Only the steps contained in the list
                are predicted.
                - If `None`: As many steps are predicted as were defined at
                initialization.
        levels : str, list, default `None`
            Name of one or more time series to be predicted. It must be included
            in `levels` defined when initializing the forecaster. If `None`, all
            all series used during training will be available for prediction.
        last_window : pandas DataFrame, default `None`
            Series values used to create the predictors (lags) needed in the
            first iteration of the prediction (t + 1).
            If `last_window = None`, the values stored in `self.last_window` are
            used to calculate the initial predictors, and the predictions start
            right after training data.
        exog : Ignored
            Not used, present here for API consistency by convention.
        
        Returns
        -------
        predictions : pandas DataFrame
            Predicted values.

        """

        if levels is None:
            levels = self.levels
        elif isinstance(levels, str):
            levels = [levels]
        
        if isinstance(steps, int):
            steps = list(np.arange(steps) + 1)
        elif steps is None:
            steps = list(np.arange(self.steps) + 1)
        elif isinstance(steps, list):
            steps = list(np.array(steps))

        for step in steps:
            if not isinstance(step, (int, np.int64, np.int32)):
                raise TypeError(
                    (f"`steps` argument must be an int, a list of ints or `None`. "
                     f"Got {type(steps)}.")
                )

        if last_window is None:
<<<<<<< HEAD
            last_window = self.last_window.copy()
        else:
            last_window = last_window.iloc[-self.window_size:].copy()
=======
            last_window = self.last_window
>>>>>>> 9649bfcd

        check_predict_input(
            forecaster_name   = type(self).__name__,
            steps             = steps,
            fitted            = self.fitted,
            included_exog     = self.included_exog,
            index_type        = self.index_type,
            index_freq        = self.index_freq,
            window_size       = self.window_size,
            last_window       = last_window,
            last_window_exog  = None,
            exog              = None,
            exog_type         = None,
            exog_col_names    = None,
            interval          = None,
            alpha             = None,
            max_steps         = self.steps,
            levels            = levels,
            levels_forecaster = self.levels,
            series_col_names  = self.series_col_names
        )
        
        last_window = last_window.iloc[-self.window_size:, :].copy()
        for serie_name in self.series_col_names:
            last_window_serie = transform_series(
                                    series            = last_window[serie_name],
                                    transformer       = self.transformer_series_[serie_name],
                                    fit               = False,
                                    inverse_transform = False,
                                )
            last_window_values, last_window_index = preprocess_last_window(
                                                        last_window = last_window_serie
                                                    )
            last_window.loc[:, serie_name] = last_window_values

        X = np.reshape(last_window.to_numpy(), (1, self.max_lag, last_window.shape[1]))
        predictions = self.regressor.predict(X, verbose=0)
        predictions_reshaped = np.reshape(
            predictions, (predictions.shape[1], predictions.shape[2])
        )
        idx = expand_index(index=last_window_index, steps=max(steps))

        predictions = pd.DataFrame(
<<<<<<< HEAD
                          data    = predictions_reshaped[np.array(steps) - 1],
                          columns = [self.levels],
                          index   = idx[np.array(steps) - 1],
                      )
=======
            data=predictions_reshaped[np.array(steps) - 1],
            columns=self.levels,
            index=idx[np.array(steps) - 1],
        )
>>>>>>> 9649bfcd
        predictions = predictions[levels]

        for serie in levels:
            x = predictions[serie]
            check_y(y=x)
            x = transform_series(
                    series            = x,
                    transformer       = self.transformer_series_[serie],
                    fit               = False,
                    inverse_transform = True,
                )
            predictions.loc[:, serie] = x

        return predictions


    def plot_history(self):
        """
        Plots the training and validation loss curves from the given history object stores
        in the ForecasterRnn.

        Parameters
        ----------
        None

        Raises
        ------
        ValueError
            If 'val_loss' key is not present in the history dictionary.

        Returns
        -------
        None
        """

        # Setting up the plot style
        
        if self.history is None:
            raise ValueError("ForecasterRnn has not been fitted yet.")
        
        plt.figure(figsize=(10, 4))

        # Plotting training loss
        plt.plot(range(1, len(self.history['loss']) + 1), self.history['loss'], color='b', label='Training Loss')
        
        # Plotting validation loss
        if 'val_loss' in self.history:
            plt.plot(range(1, len(self.history['val_loss']) + 1), self.history['val_loss'], color='r', label='Validation Loss')
        
        # Labeling the axes and adding a title
        plt.xlabel('Epochs')
        plt.ylabel('Loss')
        plt.title('Training and Validation Loss')
        
        # Adding a legend
        plt.legend()

        # Displaying grid for better readability
        plt.grid(True, linestyle='--', alpha=0.7)

        # Setting x-axis ticks to integers only
        plt.xticks(range(1, len(self.history['loss']) + 1))

        # Showing the plot
        plt.show()
        
        
    # def predict_bootstrapping(
    #     self,
    #     steps: Optional[Union[int, list]] = None,
    #     last_window: Optional[pd.DataFrame] = None,
    #     exog: Optional[Union[pd.Series, pd.DataFrame]] = None,
    #     n_boot: int = 500,
    #     random_state: int = 123,
    #     in_sample_residuals: bool = True,
    #     levels: Any = None,
    # ) -> pd.DataFrame:
    #     """
    #     Generate multiple forecasting predictions using a bootstrapping process.
    #     By sampling from a collection of past observed errors (the residuals),
    #     each iteration of bootstrapping generates a different set of predictions.
    #     See the Notes section for more information.

    #     Parameters
    #     ----------
    #     steps : int, list, None, default `None`
    #         Predict n steps. The value of `steps` must be less than or equal to the
    #         value of steps defined when initializing the forecaster. Starts at 1.

    #             - If `int`: Only steps within the range of 1 to int are predicted.
    #             - If `list`: List of ints. Only the steps contained in the list
    #             are predicted.
    #             - If `None`: As many steps are predicted as were defined at
    #             initialization.
    #     last_window : pandas DataFrame, default `None`
    #         Series values used to create the predictors (lags) needed in the
    #         first iteration of the prediction (t + 1).
    #         If `last_window = None`, the values stored in` self.last_window` are
    #         used to calculate the initial predictors, and the predictions start
    #         right after training data.
    #     exog : pandas Series, pandas DataFrame, default `None`
    #         Exogenous variable/s included as predictor/s.
    #     n_boot : int, default `500`
    #         Number of bootstrapping iterations used to estimate prediction
    #         intervals.
    #     random_state : int, default `123`
    #         Sets a seed to the random generator, so that boot intervals are always
    #         deterministic.
    #     in_sample_residuals : bool, default `True`
    #         If `True`, residuals from the training data are used as proxy of
    #         prediction error to create prediction intervals. If `False`, out of
    #         sample residuals are used. In the latter case, the user should have
    #         calculated and stored the residuals within the forecaster (see
    #         `set_out_sample_residuals()`).
    #     levelss : Ignored
    #         Not used, present here for API consistency by convention.

    #     Returns
    #     -------
    #     boot_predictions : pandas DataFrame
    #         Predictions generated by bootstrapping.
    #         Shape: (steps, n_boot)

    #     Notes
    #     -----
    #     More information about prediction intervals in forecasting:
    #     https://otexts.com/fpp3/prediction-intervals.html#prediction-intervals-from-bootstrapped-residuals
    #     Forecasting: Principles and Practice (3nd ed) Rob J Hyndman and George Athanasopoulos.

    #     """

    #     if isinstance(steps, int):
    #         steps = list(np.arange(steps) + 1)
    #     elif steps is None:
    #         steps = list(np.arange(self.steps) + 1)
    #     elif isinstance(steps, list):
    #         steps = list(np.array(steps))

    #     if in_sample_residuals:
    #         if not set(steps).issubset(set(self.in_sample_residuals.keys())):
    #             raise ValueError(
    #                 (
    #                     f"Not `forecaster.in_sample_residuals` for steps: "
    #                     f"{set(steps) - set(self.in_sample_residuals.keys())}."
    #                 )
    #             )
    #         residuals = self.in_sample_residuals
    #     else:
    #         if self.out_sample_residuals is None:
    #             raise ValueError(
    #                 (
    #                     "`forecaster.out_sample_residuals` is `None`. Use "
    #                     "`in_sample_residuals=True` or method `set_out_sample_residuals()` "
    #                     "before `predict_interval()`, `predict_bootstrapping()` or "
    #                     "`predict_dist()`."
    #                 )
    #             )
    #         else:
    #             if not set(steps).issubset(set(self.out_sample_residuals.keys())):
    #                 raise ValueError(
    #                     (
    #                         f"Not `forecaster.out_sample_residuals` for steps: "
    #                         f"{set(steps) - set(self.out_sample_residuals.keys())}. "
    #                         f"Use method `set_out_sample_residuals()`."
    #                     )
    #                 )
    #         residuals = self.out_sample_residuals

    #     check_residuals = (
    #         "forecaster.in_sample_residuals"
    #         if in_sample_residuals
    #         else "forecaster.out_sample_residuals"
    #     )
    #     for step in steps:
    #         if residuals[step] is None:
    #             raise ValueError(
    #                 (
    #                     f"forecaster residuals for step {step} are `None`. "
    #                     f"Check {check_residuals}."
    #                 )
    #             )
    #         elif (residuals[step] == None).any():
    #             raise ValueError(
    #                 (
    #                     f"forecaster residuals for step {step} contains `None` values. "
    #                     f"Check {check_residuals}."
    #                 )
    #             )

    #     predictions = self.predict(steps=steps, last_window=last_window, exog=exog)

    #     # Predictions must be in the transformed scale before adding residuals
    #     predictions = transform_dataframe(
    #         df=predictions,
    #         transformer=self.transformer_series_[self.levels],
    #         fit=False,
    #         inverse_transform=False,
    #     )
    #     boot_predictions = pd.concat([predictions] * n_boot, axis=1)
    #     boot_predictions.columns = [f"pred_boot_{i}" for i in range(n_boot)]

    #     for i, step in enumerate(steps):
    #         rng = np.random.default_rng(seed=random_state)
    #         sample_residuals = rng.choice(a=residuals[step], size=n_boot, replace=True)
    #         boot_predictions.iloc[i, :] = boot_predictions.iloc[i, :] + sample_residuals

    #     if self.transformer_series_[self.levels]:
    #         for col in boot_predictions.columns:
    #             boot_predictions[col] = transform_series(
    #                 series=boot_predictions[col],
    #                 transformer=self.transformer_series_[self.levels],
    #                 fit=False,
    #                 inverse_transform=True,
    #             )

    #     return boot_predictions

    # def predict_interval(
    #     self,
    #     steps: Optional[Union[int, list]] = None,
    #     last_window: Optional[pd.DataFrame] = None,
    #     exog: Optional[Union[pd.Series, pd.DataFrame]] = None,
    #     interval: list = [5, 95],
    #     n_boot: int = 500,
    #     random_state: int = 123,
    #     in_sample_residuals: bool = True,
    #     levelss: Any = None,
    # ) -> pd.DataFrame:
    #     """
    #     Bootstrapping based prediction intervals.
    #     Both predictions and intervals are returned.

    #     Parameters
    #     ----------
    #     steps : int, list, None, default `None`
    #         Predict n steps. The value of `steps` must be less than or equal to the
    #         value of steps defined when initializing the forecaster. Starts at 1.

    #             - If `int`: Only steps within the range of 1 to int are predicted.
    #             - If `list`: List of ints. Only the steps contained in the list
    #             are predicted.
    #             - If `None`: As many steps are predicted as were defined at
    #             initialization.
    #     last_window : pandas DataFrame, default `None`
    #         Series values used to create the predictors (lags) needed in the
    #         first iteration of the prediction (t + 1).
    #         If `last_window = None`, the values stored in` self.last_window` are
    #         used to calculate the initial predictors, and the predictions start
    #         right after training data.
    #     exog : pandas Series, pandas DataFrame, default `None`
    #         Exogenous variable/s included as predictor/s.
    #     interval : list, default `[5, 95]`
    #         Confidence of the prediction interval estimated. Sequence of
    #         percentiles to compute, which must be between 0 and 100 inclusive.
    #         For example, interval of 95% should be as `interval = [2.5, 97.5]`.
    #     n_boot : int, default `500`
    #         Number of bootstrapping iterations used to estimate prediction
    #         intervals.
    #     random_state : int, default `123`
    #         Sets a seed to the random generator, so that boot intervals are always
    #         deterministic.
    #     in_sample_residuals : bool, default `True`
    #         If `True`, residuals from the training data are used as proxy of
    #         prediction error to create prediction intervals. If `False`, out of
    #         sample residuals are used. In the latter case, the user should have
    #         calculated and stored the residuals within the forecaster (see
    #         `set_out_sample_residuals()`).
    #     levelss : Ignored
    #         Not used, present here for API consistency by convention.

    #     Returns
    #     -------
    #     predictions : pandas DataFrame
    #         Values predicted by the forecaster and their estimated interval.

    #             - pred: predictions.
    #             - lower_bound: lower bound of the interval.
    #             - upper_bound: upper bound of the interval.

    #     Notes
    #     -----
    #     More information about prediction intervals in forecasting:
    #     https://otexts.com/fpp2/prediction-intervals.html
    #     Forecasting: Principles and Practice (2nd ed) Rob J Hyndman and
    #     George Athanasopoulos.

    #     """

    #     check_interval(interval=interval)

    #     predictions = self.predict(steps=steps, last_window=last_window, exog=exog)

    #     boot_predictions = self.predict_bootstrapping(
    #         steps=steps,
    #         last_window=last_window,
    #         exog=exog,
    #         n_boot=n_boot,
    #         random_state=random_state,
    #         in_sample_residuals=in_sample_residuals,
    #     )

    #     interval = np.array(interval) / 100
    #     predictions_interval = boot_predictions.quantile(q=interval, axis=1).transpose()
    #     predictions_interval.columns = ["lower_bound", "upper_bound"]
    #     predictions = pd.concat((predictions, predictions_interval), axis=1)

    #     return predictions

    # def predict_dist(
    #     self,
    #     distribution: object,
    #     steps: Optional[Union[int, list]] = None,
    #     last_window: Optional[pd.DataFrame] = None,
    #     exog: Optional[Union[pd.Series, pd.DataFrame]] = None,
    #     n_boot: int = 500,
    #     random_state: int = 123,
    #     in_sample_residuals: bool = True,
    #     levelss: Any = None,
    # ) -> pd.DataFrame:
    #     """
    #     Fit a given probability distribution for each step. After generating
    #     multiple forecasting predictions through a bootstrapping process, each
    #     step is fitted to the given distribution.

    #     Parameters
    #     ----------
    #     distribution : Object
    #         A distribution object from scipy.stats.
    #     steps : int, list, None, default `None`
    #         Predict n steps. The value of `steps` must be less than or equal to the
    #         value of steps defined when initializing the forecaster. Starts at 1.

    #             - If `int`: Only steps within the range of 1 to int are predicted.
    #             - If `list`: List of ints. Only the steps contained in the list
    #             are predicted.
    #             - If `None`: As many steps are predicted as were defined at
    #             initialization.
    #     last_window : pandas DataFrame, default `None`
    #         Series values used to create the predictors (lags) needed in the
    #         first iteration of the prediction (t + 1).
    #         If `last_window = None`, the values stored in` self.last_window` are
    #         used to calculate the initial predictors, and the predictions start
    #         right after training data.
    #     exog : pandas Series, pandas DataFrame, default `None`
    #         Exogenous variable/s included as predictor/s.
    #     n_boot : int, default `500`
    #         Number of bootstrapping iterations used to estimate prediction
    #         intervals.
    #     random_state : int, default `123`
    #         Sets a seed to the random generator, so that boot intervals are always
    #         deterministic.
    #     in_sample_residuals : bool, default `True`
    #         If `True`, residuals from the training data are used as proxy of
    #         prediction error to create prediction intervals. If `False`, out of
    #         sample residuals are used. In the latter case, the user should have
    #         calculated and stored the residuals within the forecaster (see
    #         `set_out_sample_residuals()`).
    #     levelss : Ignored
    #         Not used, present here for API consistency by convention.

    #     Returns
    #     -------
    #     predictions : pandas DataFrame
    #         Distribution parameters estimated for each step.

    #     """

    #     boot_samples = self.predict_bootstrapping(
    #         steps=steps,
    #         last_window=last_window,
    #         exog=exog,
    #         n_boot=n_boot,
    #         random_state=random_state,
    #         in_sample_residuals=in_sample_residuals,
    #     )

    #     param_names = [
    #         p for p in inspect.signature(distribution._pdf).parameters if not p == "x"
    #     ] + ["loc", "scale"]
    #     param_values = np.apply_along_axis(
    #         lambda x: distribution.fit(x), axis=1, arr=boot_samples
    #     )
    #     predictions = pd.DataFrame(
    #         data=param_values, columns=param_names, index=boot_samples.index
    #     )

    #     return predictions

    def set_params(
        self, 
        params: dict
    ) -> None:  # TODO testear
        """
        Set new values to the parameters of the scikit learn model stored in the
        forecaster. It is important to note that all models share the same
        configuration of parameters and hyperparameters.

        Parameters
        ----------
        params : dict
            Parameters values.

        Returns
        -------
        None

        """

        self.regressor = clone(self.regressor)
        self.regressor.reset_states()
        self.regressor.compile(**params)


    def set_fit_kwargs(
        self, 
        fit_kwargs: dict
    ) -> None:
        """
        Set new values for the additional keyword arguments passed to the `fit`
        method of the regressor.

        Parameters
        ----------
        fit_kwargs : dict
            Dict of the form {"argument": new_value}.

        Returns
        -------
        None

        """

        self.fit_kwargs = check_select_fit_kwargs(self.regressor, fit_kwargs=fit_kwargs)


    def set_lags(
        self, 
        lags: Union[int, np.ndarray, list, dict]
    ) -> None:
        """
        Not used, present here for API consistency by convention.

        Returns
        -------
        None

        """

        pass


    def set_out_sample_residuals(
        self, 
        residuals: np.ndarray, 
        append: bool=True,
        transform: bool=True,
        random_state: int=123
    )-> None:
        """
        Set new values to the attribute `out_sample_residuals`. Out of sample
        residuals are meant to be calculated using observations that did not
        participate in the training process.
        
        Parameters
        ----------
        residuals : numpy ndarray
            Values of residuals. If len(residuals) > 1000, only a random sample
            of 1000 values are stored.
        append : bool, default `True`
            If `True`, new residuals are added to the once already stored in the
            attribute `out_sample_residuals`. Once the limit of 1000 values is
            reached, no more values are appended. If False, `out_sample_residuals`
            is overwritten with the new residuals.
        transform : bool, default `True`
            If `True`, new residuals are transformed using self.transformer_y.
        random_state : int, default `123`
            Sets a seed to the random sampling for reproducible output.

        Returns
        -------
        None

        """

        if not isinstance(residuals, np.ndarray):
            raise TypeError(
                f"`residuals` argument must be `numpy ndarray`. Got {type(residuals)}."
            )

        if not transform and self.transformer_y is not None:
            warnings.warn(
                (f"Argument `transform` is set to `False` but forecaster was trained "
                 f"using a transformer {self.transformer_y}. Ensure that the new residuals "
                 f"are already transformed or set `transform=True`.")
            )

        if transform and self.transformer_y is not None:
            warnings.warn(
                (f"Residuals will be transformed using the same transformer used "
                 f"when training the forecaster ({self.transformer_y}). Ensure that the "
                 f"new residuals are on the same scale as the original time series.")
            )

            residuals = transform_series(
                            series            = pd.Series(residuals, name='residuals'),
                            transformer       = self.transformer_y,
                            fit               = False,
                            inverse_transform = False
                        ).to_numpy()
            
        if len(residuals) > 1000:
            rng = np.random.default_rng(seed=random_state)
            residuals = rng.choice(a=residuals, size=1000, replace=False)
    
        if append and self.out_sample_residuals is not None:
            free_space = max(0, 1000 - len(self.out_sample_residuals))
            if len(residuals) < free_space:
                residuals = np.hstack((
                                self.out_sample_residuals,
                                residuals
                            ))
            else:
                residuals = np.hstack((
                                self.out_sample_residuals,
                                residuals[:free_space]
                            ))

        self.out_sample_residuals = residuals<|MERGE_RESOLUTION|>--- conflicted
+++ resolved
@@ -598,13 +598,7 @@
                 )
 
         if last_window is None:
-<<<<<<< HEAD
-            last_window = self.last_window.copy()
-        else:
-            last_window = last_window.iloc[-self.window_size:].copy()
-=======
             last_window = self.last_window
->>>>>>> 9649bfcd
 
         check_predict_input(
             forecaster_name   = type(self).__name__,
@@ -648,17 +642,10 @@
         idx = expand_index(index=last_window_index, steps=max(steps))
 
         predictions = pd.DataFrame(
-<<<<<<< HEAD
                           data    = predictions_reshaped[np.array(steps) - 1],
-                          columns = [self.levels],
+                          columns = self.levels,
                           index   = idx[np.array(steps) - 1],
                       )
-=======
-            data=predictions_reshaped[np.array(steps) - 1],
-            columns=self.levels,
-            index=idx[np.array(steps) - 1],
-        )
->>>>>>> 9649bfcd
         predictions = predictions[levels]
 
         for serie in levels:

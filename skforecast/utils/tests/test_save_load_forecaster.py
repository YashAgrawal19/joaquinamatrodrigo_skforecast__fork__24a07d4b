# Unit test save_forecaster and load_forecaster
# ==============================================================================
import os
import re
import joblib
import pytest
import inspect
import warnings
import numpy as np
import pandas as pd
import skforecast
from skforecast.ForecasterAutoreg import ForecasterAutoreg
from skforecast.ForecasterAutoregMultiSeriesCustom import ForecasterAutoregMultiSeriesCustom
from skforecast.utils import save_forecaster
from skforecast.utils import load_forecaster
from skforecast.exceptions import SkforecastVersionWarning
from sklearn.linear_model import LinearRegression
from sklearn.preprocessing import StandardScaler

def create_predictors(y): # pragma: no cover
    """
    Create first 2 lags of a time series.
    """
    
    lags = y[-1:-3:-1]
    
    return lags

def custom_weights(y): # pragma: no cover
    """
    """
    return np.ones(len(y))

def custom_weights2(y): # pragma: no cover
    """
    """
    return np.arange(1, len(y)+1)


def test_save_and_load_forecaster_persistence():
    """ 
    Test if a loaded forecaster is exactly the same as the original one.
    """
<<<<<<< HEAD
    forecaster = ForecasterAutoreg(regressor=LinearRegression(), lags=3)
    rng = np.random.default_rng(123)
    y = pd.Series(rng.normal(size=50))
=======
    forecaster = ForecasterAutoreg(regressor=LinearRegression(), lags=3, transformer_y=StandardScaler())
    rng = np.random.default_rng(12345)
    y = pd.Series(rng.normal(size=100))
>>>>>>> 83b9332a
    forecaster.fit(y=y)
    save_forecaster(forecaster=forecaster, file_name='forecaster.joblib', verbose=True)
    forecaster_loaded = load_forecaster(file_name='forecaster.joblib', verbose=True)
    os.remove('forecaster.joblib')

    for key in vars(forecaster).keys():
        attribute_forecaster = forecaster.__getattribute__(key)
        attribute_forecaster_loaded = forecaster_loaded.__getattribute__(key)

        if key in ['regressor', 'binner', 'transformer_y', 'transformer_exog']:
            assert joblib.hash(attribute_forecaster) == joblib.hash(attribute_forecaster_loaded)
        elif isinstance(attribute_forecaster, (np.ndarray, pd.Series, pd.DataFrame, pd.Index)):
            assert (attribute_forecaster == attribute_forecaster_loaded).all()
        elif isinstance(attribute_forecaster, dict):
            assert attribute_forecaster.keys() == attribute_forecaster_loaded.keys()
            for k in attribute_forecaster.keys():
                if isinstance(attribute_forecaster[k], (np.ndarray, pd.Series, pd.DataFrame, pd.Index)):
                    assert (attribute_forecaster[k] == attribute_forecaster_loaded[k]).all()
                else:
                    assert attribute_forecaster[k] == attribute_forecaster_loaded[k]
        else:
            assert attribute_forecaster == attribute_forecaster_loaded


def test_save_and_load_forecaster_SkforecastVersionWarning():
    """ 
    Test warning used to notify that the skforecast version installed in the 
    environment differs from the version used to create the forecaster.
    """
    forecaster = ForecasterAutoreg(regressor=LinearRegression(), lags=3)
    rng = np.random.default_rng(123)
    y = pd.Series(rng.normal(size=100))
    forecaster.fit(y=y)
    forecaster.skforecast_version = '0.0.0'
    save_forecaster(forecaster=forecaster, file_name='forecaster.joblib', verbose=False)

    warn_msg = re.escape(
        (f"The skforecast version installed in the environment differs "
         f"from the version used to create the forecaster.\n"
         f"    Installed Version  : {skforecast.__version__}\n"
         f"    Forecaster Version : 0.0.0\n"
         f"This may create incompatibilities when using the library.")
    )
    with pytest.warns(SkforecastVersionWarning, match = warn_msg):
        load_forecaster(file_name='forecaster.joblib', verbose=False)
        os.remove('forecaster.joblib')


@pytest.mark.parametrize("weight_func", 
                         [custom_weights, 
                          {'serie_1': custom_weights, 
                           'serie_2': custom_weights2}], 
                         ids = lambda func : f'type: {type(func)}')
def test_save_forecaster_save_custom_functions(weight_func):
    """ 
    Test if custom functions are saved correctly.
    """
    forecaster = ForecasterAutoregMultiSeriesCustom(
                     regressor      = LinearRegression(),
                     fun_predictors = create_predictors,
                     window_size    = 3,
                     weight_func    = weight_func
                 )
    save_forecaster(forecaster=forecaster, file_name='forecaster.joblib', 
                    save_custom_functions=True)
    os.remove('forecaster.joblib')

    fun_predictors_file = forecaster.fun_predictors.__name__ + '.py'
    assert os.path.exists(fun_predictors_file)
    with open(fun_predictors_file, 'r') as file:
        assert inspect.getsource(forecaster.fun_predictors) == file.read()
    os.remove(fun_predictors_file)
    
    weight_functions = weight_func.values() if isinstance(weight_func, dict) else [weight_func]
    for weight_func in weight_functions:
        weight_func_file = weight_func.__name__ + '.py'
        assert os.path.exists(weight_func_file)
        with open(weight_func_file, 'r') as file:
            assert inspect.getsource(weight_func) == file.read()
        os.remove(weight_func_file)


@pytest.mark.parametrize("weight_func", 
                         [None,
                          custom_weights, 
                          {'serie_1': custom_weights, 
                           'serie_2': custom_weights2}], 
                         ids = lambda func : f'func: {func}')
def test_save_forecaster_warning_dont_save_custom_functions(weight_func):
    """ 
    Test UserWarning when custom functions are not saved.
    """
    forecaster = ForecasterAutoregMultiSeriesCustom(
                     regressor      = LinearRegression(),
                     fun_predictors = create_predictors,
                     window_size    = 3,
                     weight_func    = weight_func
                 )

    warn_msg = re.escape(
        ("Custom functions used to create predictors or weights are not saved. "
         "To save them, set `save_custom_functions` to `True`.")
    )
    with pytest.warns(UserWarning, match = warn_msg):
        save_forecaster(forecaster=forecaster, file_name='forecaster.joblib', 
                        save_custom_functions=False)
        os.remove('forecaster.joblib')<|MERGE_RESOLUTION|>--- conflicted
+++ resolved
@@ -41,15 +41,9 @@
     """ 
     Test if a loaded forecaster is exactly the same as the original one.
     """
-<<<<<<< HEAD
-    forecaster = ForecasterAutoreg(regressor=LinearRegression(), lags=3)
-    rng = np.random.default_rng(123)
-    y = pd.Series(rng.normal(size=50))
-=======
     forecaster = ForecasterAutoreg(regressor=LinearRegression(), lags=3, transformer_y=StandardScaler())
     rng = np.random.default_rng(12345)
     y = pd.Series(rng.normal(size=100))
->>>>>>> 83b9332a
     forecaster.fit(y=y)
     save_forecaster(forecaster=forecaster, file_name='forecaster.joblib', verbose=True)
     forecaster_loaded = load_forecaster(file_name='forecaster.joblib', verbose=True)

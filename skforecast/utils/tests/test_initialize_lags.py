--- conflicted
+++ resolved
@@ -75,15 +75,9 @@
     """
     lags = 'not_valid_type'
     err_msg = re.escape(
-<<<<<<< HEAD
         f"`lags` argument must be a dict, int, 1d numpy ndarray, range, tuple or list. "
         f"Got {type(lags)}."
     )
-=======
-                ("`lags` argument must be a dict, int, 1d numpy ndarray, range, tuple or list. "
-                 f"Got {type(lags)}.")
-            )
->>>>>>> 2f813965
     with pytest.raises(TypeError, match = err_msg):
         initialize_lags(
             forecaster_name = 'ForecasterAutoregMultiVariate',

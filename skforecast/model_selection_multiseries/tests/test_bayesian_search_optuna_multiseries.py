--- conflicted
+++ resolved
@@ -119,10 +119,10 @@
 # pytest -m "not slow" --verbose
 @pytest.mark.slow
 @pytest.mark.skipif(sys.version_info < (3, 8), reason="requires python3.8 or higher")
-def test_results_output_bayesian_search_optuna_multiseries_ForecasterAutoregMultiSeries():
-    """
-    Test output of _bayesian_search_optuna_multiseries in 
-    ForecasterAutoregMultiSeries with mocked (mocked done in skforecast v0.12.0).
+def test_results_output_bayesian_search_optuna_multiseries_with_mocked_when_lags_grid_dict():
+    """
+    Test output of _bayesian_search_optuna_multiseries in ForecasterAutoregMultiSeries 
+    when `lags_grid` is a dict with mocked (mocked done in skforecast v0.12.0).
     """
     forecaster = ForecasterAutoregMultiSeries(
                      regressor = RandomForestRegressor(random_state=123),
@@ -132,95 +132,6 @@
 
     steps = 3
     n_validation = 12
-<<<<<<< HEAD
-    lags_grid = [2, 4]
-
-    def search_space(trial):
-        search_space  = {'n_estimators'    : trial.suggest_int('n_estimators', 10, 20),
-                         'min_samples_leaf': trial.suggest_float('min_samples_leaf', 0.1, 1., log=True),
-                         'max_features'    : trial.suggest_categorical('max_features', ['log2', 'sqrt'])}
-        
-        return search_space
-
-    results = _bayesian_search_optuna_multiseries(
-                  forecaster         = forecaster,
-                  series             = series,
-                  steps              = steps,
-                  lags_grid          = lags_grid,
-                  search_space       = search_space,
-                  metric             = 'mean_absolute_error',
-                  refit              = True,
-                  initial_train_size = len(series) - n_validation,
-                  fixed_train_size   = True,
-                  n_trials           = 10,
-                  random_state       = 123,
-                  return_best        = False,
-                  verbose            = False
-              )[0]
-    
-    expected_results = pd.DataFrame({
-        'levels': [['l1', 'l2']]*2*10,
-        'lags'  : [[1, 2], [1, 2], [1, 2], [1, 2], [1, 2],
-                   [1, 2], [1, 2], [1, 2, 3, 4], [1, 2, 3, 4], [1, 2, 3, 4],
-                   [1, 2, 3, 4], [1, 2], [1, 2], [1, 2], [1, 2, 3, 4],
-                   [1, 2, 3, 4], [1, 2, 3, 4], [1, 2, 3, 4], [1, 2, 3, 4], [1, 2, 3, 4]],
-        'params':[{'n_estimators': 12, 'min_samples_leaf': 0.14977928606210794, 'max_features': 'sqrt'},
-                  {'n_estimators': 15, 'min_samples_leaf': 0.2466706727024324, 'max_features': 'sqrt'},
-                  {'n_estimators': 17, 'min_samples_leaf': 0.21035794225904136, 'max_features': 'log2'},
-                  {'n_estimators': 17, 'min_samples_leaf': 0.19325882509735576, 'max_features': 'sqrt'},
-                  {'n_estimators': 14, 'min_samples_leaf': 0.3116628929828935, 'max_features': 'log2'},
-                  {'n_estimators': 14, 'min_samples_leaf': 0.1147302385573586, 'max_features': 'sqrt'},
-                  {'n_estimators': 17, 'min_samples_leaf': 0.2649149454284987, 'max_features': 'log2'},
-                  {'n_estimators': 15, 'min_samples_leaf': 0.2466706727024324, 'max_features': 'sqrt'},
-                  {'n_estimators': 14, 'min_samples_leaf': 0.782328520465639, 'max_features': 'log2'},
-                  {'n_estimators': 13, 'min_samples_leaf': 0.42753938073418213, 'max_features': 'sqrt'},
-                  {'n_estimators': 16, 'min_samples_leaf': 0.707020154488976, 'max_features': 'log2'},
-                  {'n_estimators': 16, 'min_samples_leaf': 0.707020154488976, 'max_features': 'log2'},
-                  {'n_estimators': 14, 'min_samples_leaf': 0.782328520465639, 'max_features': 'log2'},
-                  {'n_estimators': 13, 'min_samples_leaf': 0.42753938073418213, 'max_features': 'sqrt'},
-                  {'n_estimators': 17, 'min_samples_leaf': 0.2649149454284987, 'max_features': 'log2'},
-                  {'n_estimators': 17, 'min_samples_leaf': 0.19325882509735576, 'max_features': 'sqrt'},
-                  {'n_estimators': 17, 'min_samples_leaf': 0.21035794225904136, 'max_features': 'log2'},
-                  {'n_estimators': 14, 'min_samples_leaf': 0.3116628929828935, 'max_features': 'log2'},
-                  {'n_estimators': 12, 'min_samples_leaf': 0.14977928606210794, 'max_features': 'sqrt'},
-                  {'n_estimators': 14, 'min_samples_leaf': 0.1147302385573586, 'max_features': 'sqrt'}],
-        'mean_absolute_error': np.array([0.20961049, 0.20973005, 0.21158737, 0.21223533, 0.21296057,
-                                         0.21340636, 0.21464693, 0.2154781 , 0.21570766, 0.2157434 ,
-                                         0.21616556, 0.21634926, 0.2165384 , 0.21665671, 0.21684708,
-                                         0.21706527, 0.21732157, 0.21839139, 0.21990283, 0.22493842]),                                                               
-        'n_estimators': np.array([12, 15, 17, 17, 14, 14, 17, 15, 14, 13, 16, 16, 14, 13, 17, 17, 17, 14, 12, 14]),
-        'min_samples_leaf': np.array([0.14977929, 0.24667067, 0.21035794, 0.19325883, 0.31166289,
-                                      0.11473024, 0.26491495, 0.24667067, 0.78232852, 0.42753938,
-                                      0.70702015, 0.70702015, 0.78232852, 0.42753938, 0.26491495,
-                                      0.19325883, 0.21035794, 0.31166289, 0.14977929, 0.11473024]),
-        'max_features': ['sqrt', 'sqrt', 'log2', 'sqrt', 'log2', 'sqrt', 'log2', 'sqrt',
-                         'log2', 'sqrt', 'log2', 'log2', 'log2', 'sqrt', 'log2', 'sqrt',
-                         'log2', 'log2', 'sqrt', 'sqrt']
-        },
-        index=pd.Index([4, 2, 6, 0, 8, 3, 1, 12, 19, 17, 15, 5, 9, 7, 11, 10, 16, 18, 14, 13], dtype="int64")
-    )
-
-    pd.testing.assert_frame_equal(results, expected_results, check_dtype=False)
-
-
-@pytest.mark.slow
-@pytest.mark.skipif(sys.version_info < (3, 8), reason="requires python3.8 or higher")
-def test_results_output_bayesian_search_optuna_multiseries_with_mocked_when_lags_grid_dict():
-    """
-    Test output of _bayesian_search_optuna_multiseries in ForecasterAutoregMultiSeries 
-    when `lags_grid` is a dict with mocked (mocked done in skforecast v0.12.0).
-    """
-    forecaster = ForecasterAutoregMultiSeries(
-                     regressor = RandomForestRegressor(random_state=123),
-                     lags      = 2,
-                     encoding  = 'onehot'
-                 )
-
-    steps = 3
-    n_validation = 12
-    lags_grid = {'lags_1': 2, 'lags_2': 4}
-=======
->>>>>>> e22803aa
 
     def search_space(trial):
         search_space  = {

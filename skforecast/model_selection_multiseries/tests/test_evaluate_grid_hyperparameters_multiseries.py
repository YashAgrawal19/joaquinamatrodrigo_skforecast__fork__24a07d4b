--- conflicted
+++ resolved
@@ -36,12 +36,8 @@
     """
     forecaster = ForecasterAutoregMultiSeries(
                      regressor = Ridge(random_state=123),
-<<<<<<< HEAD
                      lags      = 3,
                      encoding  = 'onehot'
-=======
-                     lags      = 3
->>>>>>> e22803aa
                  )
     exog = series.iloc[:30, 0]
 
@@ -74,12 +70,8 @@
     """
     forecaster = ForecasterAutoregMultiSeries(
                      regressor = Ridge(random_state=123),
-<<<<<<< HEAD
                      lags      = 3,
                      encoding  = 'onehot'
-=======
-                     lags      = 3
->>>>>>> e22803aa
                  )
     
     err_msg = re.escape("When `metric` is a `list`, each metric name must be unique.")

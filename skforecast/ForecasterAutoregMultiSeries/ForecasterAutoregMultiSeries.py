--- conflicted
+++ resolved
@@ -819,23 +819,6 @@
             levels = [levels]
         
         check_predict_input(
-<<<<<<< HEAD
-            forecaster_type = type(self).__name__,
-            steps           = steps,
-            fitted          = self.fitted,
-            included_exog   = self.included_exog,
-            index_type      = self.index_type,
-            index_freq      = self.index_freq,
-            window_size     = self.window_size,
-            last_window     = last_window,
-            exog            = exog,
-            exog_type       = self.exog_type,
-            exog_col_names  = self.exog_col_names,
-            interval        = None,
-            max_steps       = None,
-            levels          = levels,
-            series_columns  = self.series_levels
-=======
             forecaster_type  = type(self).__name__,
             steps            = steps,
             fitted           = self.fitted,
@@ -851,7 +834,6 @@
             max_steps        = None,
             levels           = levels,
             series_col_names = self.series_col_names
->>>>>>> c2b99946
         )
         
         if exog is not None:
@@ -1154,23 +1136,6 @@
             )
         
         check_predict_input(
-<<<<<<< HEAD
-            forecaster_type = type(self).__name__,
-            steps           = steps,
-            fitted          = self.fitted,
-            included_exog   = self.included_exog,
-            index_type      = self.index_type,
-            index_freq      = self.index_freq,
-            window_size     = self.window_size,
-            last_window     = last_window,
-            exog            = exog,
-            exog_type       = self.exog_type,
-            exog_col_names  = self.exog_col_names,
-            interval        = interval,
-            max_steps       = None,
-            levels          = levels,
-            series_columns  = self.series_levels
-=======
             forecaster_type    = type(self).__name__,
             steps              = steps,
             fitted             = self.fitted,
@@ -1186,7 +1151,6 @@
             max_steps          = None,
             levels             = levels,
             series_col_names   = self.series_col_names
->>>>>>> c2b99946
         ) 
         
         if exog is not None:

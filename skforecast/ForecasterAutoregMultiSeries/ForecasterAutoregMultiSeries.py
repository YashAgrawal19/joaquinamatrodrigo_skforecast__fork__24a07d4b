--- conflicted
+++ resolved
@@ -217,6 +217,8 @@
         internally for training. It can be different from `series_col_names` if
         some series are dropped during the training process because of NaNs or 
         because they are not present in the training period.
+    X_train_col_names : list
+        Names of columns of the matrix created internally for training.
     included_exog : bool
         If the forecaster has been trained using exogenous variable/s.
     exog_type : type
@@ -226,13 +228,6 @@
         is used, the dtypes are calculated before the transformation.
     exog_col_names : list
         Names of the exogenous variables used during training.
-<<<<<<< HEAD
-=======
-    series_col_names : list
-        Names of the series (levels) used during training.
->>>>>>> e22803aa
-    X_train_col_names : list
-        Names of columns of the matrix created internally for training.
     fit_kwargs : dict
         Additional arguments to be passed to the `fit` method of the regressor.
     in_sample_residuals : dict

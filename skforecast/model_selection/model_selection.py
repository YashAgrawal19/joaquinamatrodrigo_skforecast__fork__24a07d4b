--- conflicted
+++ resolved
@@ -299,12 +299,8 @@
     n_boot: int=250,
     random_state: int=123,
     in_sample_residuals: bool=True,
-<<<<<<< HEAD
+    binned_residuals: bool=False,
     n_jobs: Union[int, str]='auto',
-=======
-    binned_residuals: bool=False,
-    n_jobs: Optional[Union[int, str]]='auto',
->>>>>>> e22803aa
     verbose: bool=False,
     show_progress: bool=True
 ) -> Tuple[Union[float, list], pd.DataFrame]:
@@ -598,12 +594,8 @@
     n_boot: int=250,
     random_state: int=123,
     in_sample_residuals: bool=True,
-<<<<<<< HEAD
+    binned_residuals: bool=False,
     n_jobs: Union[int, str]='auto',
-=======
-    binned_residuals: bool=False,
-    n_jobs: Optional[Union[int, str]]='auto',
->>>>>>> e22803aa
     verbose: bool=False,
     show_progress: bool=True
 ) -> Tuple[Union[float, list], pd.DataFrame]:
@@ -1238,13 +1230,8 @@
     gap: int=0,
     allow_incomplete_fold: bool=True,
     exog: Optional[Union[pd.Series, pd.DataFrame]]=None,
-<<<<<<< HEAD
-    lags_grid: Optional[Union[list, dict]]=None,
+    lags_grid: Any='deprecated',
     refit: Union[bool, int]=False,
-=======
-    lags_grid: Any='deprecated',
-    refit: Optional[Union[bool, int]]=False,
->>>>>>> e22803aa
     n_trials: int=10,
     random_state: int=123,
     return_best: bool=True,
@@ -1413,13 +1400,8 @@
     gap: int=0,
     allow_incomplete_fold: bool=True,
     exog: Optional[Union[pd.Series, pd.DataFrame]]=None,
-<<<<<<< HEAD
-    lags_grid: Optional[Union[list, dict]]=None,
+    lags_grid: Any='deprecated',
     refit: Union[bool, int]=False,
-=======
-    lags_grid: Any='deprecated',
-    refit: Optional[Union[bool, int]]=False,
->>>>>>> e22803aa
     n_trials: int=10,
     random_state: int=123,
     return_best: bool=True,
